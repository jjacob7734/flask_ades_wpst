--- conflicted
+++ resolved
@@ -437,29 +437,6 @@
 
         # TODO: remove this once vetted
         # populate input params
-<<<<<<< HEAD
-        '''
-        for k, v in job_spec["inputs"].items():
-            if v is None:
-                k8s_job_spec["template"]["spec"]["containers"][0]["args"].append(
-                    f"--{k}"
-                )
-                # TODO: need better way of detecting when to use secrets; for now hard coding
-                # by looking for the string
-                if "aws_access_key_id" in k:
-                    k8s_job_spec["template"]["spec"]["containers"][0]["args"].append(
-                        "$(aws_access_key_id)"
-                    )
-                elif "aws_secret_access_key" in k:
-                    k8s_job_spec["template"]["spec"]["containers"][0]["args"].append(
-                        "$(aws_secret_access_key)"
-                    )
-            else:
-                k8s_job_spec["template"]["spec"]["containers"][0]["args"].extend(
-                    [f"--{k}", f"{v}"]
-                )
-        '''
-=======
         # for k, v in job_spec["inputs"].items():
         #     if v is None:
         #         k8s_job_spec["template"]["spec"]["containers"][0]["args"].append(
@@ -479,7 +456,6 @@
         #         k8s_job_spec["template"]["spec"]["containers"][0]["args"].extend(
         #             [f"--{k}", f"{v}"]
         #         )
->>>>>>> 60334ec9
 
         # create job_id and prepend to script inputs
         job_id = f"calrissian-job-{id}"
