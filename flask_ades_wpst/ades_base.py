--- conflicted
+++ resolved
@@ -28,12 +28,7 @@
         self._ades_id = app_config["ADES_ID"]
         self._ades = ADES_Platform(self._ades_id)
         ades_home_dir = os.path.join("./ades", self._ades_id)
-<<<<<<< HEAD
-        if not os.path.isdir(ades_home_dir):
-            os.mkdir(ades_home_dir)
-=======
         os.makedirs(ades_home_dir, exist_ok=True)
->>>>>>> 82783863
         sqlite_db_dir = os.path.join(ades_home_dir, "sqlite")
         if not os.path.isdir(sqlite_db_dir):
             os.mkdir(sqlite_db_dir)
